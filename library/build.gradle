--- conflicted
+++ resolved
@@ -5,16 +5,6 @@
 apply from: 'maven-push.gradle'
 
 android {
-<<<<<<< HEAD
-    compileSdkVersion 27
-    buildToolsVersion "27.0.3"
-
-    defaultConfig {
-        minSdkVersion 11
-        targetSdkVersion 27
-        versionCode 13
-        versionName "4.1.0"
-=======
     compileSdkVersion 28
 
     defaultConfig {
@@ -22,7 +12,6 @@
         targetSdkVersion 27
         versionCode 14
         versionName "5.0.0"
->>>>>>> 2db6b7bd
 
         consumerProguardFiles 'consumer-proguard-rules.pro'
         vectorDrawables.useSupportLibrary = true
@@ -30,10 +19,6 @@
 }
 
 dependencies {
-<<<<<<< HEAD
-    compile 'com.android.support:appcompat-v7:27.0.0'
-    compile 'com.android.support:support-annotations:27.0.0'
-=======
     implementation 'androidx.appcompat:appcompat:1.0.0-rc01'
     implementation 'androidx.annotation:annotation:1.0.0-rc01'
     implementation "org.jetbrains.kotlin:kotlin-stdlib-jdk7:$kotlin_version"
@@ -44,5 +29,4 @@
 
 repositories {
     mavenCentral()
->>>>>>> 2db6b7bd
 }