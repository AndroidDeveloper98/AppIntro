--- conflicted
+++ resolved
@@ -1,69 +1,62 @@
 <?xml version="1.0" encoding="utf-8"?>
 <RelativeLayout xmlns:android="http://schemas.android.com/apk/res/android"
     android:layout_width="fill_parent"
-    android:background="#222222"
-    android:layout_height="wrap_content">
-<<<<<<< HEAD
-    <com.github.paolorotolo.appintro.widgets.ViewCustomPagerDuration
-        android:id="@+id/view_pager"
-        android:layout_width="fill_parent"
-        android:layout_height="wrap_content">
-    </com.github.paolorotolo.appintro.widgets.ViewCustomPagerDuration>
-=======
+    android:layout_height="wrap_content"
+    android:background="#222222">
+
     <com.github.paolorotolo.appintro.AppIntroViewPager
         android:id="@+id/view_pager"
         android:layout_width="fill_parent"
-        android:layout_height="wrap_content">
-    </com.github.paolorotolo.appintro.AppIntroViewPager>
->>>>>>> cb1d7b9c
+        android:layout_height="wrap_content"></com.github.paolorotolo.appintro.AppIntroViewPager>
+
     <LinearLayout
         android:id="@+id/bottom"
-        android:background="#00000000"
         android:layout_width="match_parent"
         android:layout_height="80dp"
+        android:layout_alignParentBottom="true"
+        android:background="#00000000"
         android:gravity="bottom"
-        android:layout_alignParentBottom="true"
         android:orientation="vertical">
+
         <TextView
+            android:id="@+id/bottom_separator"
             android:layout_width="fill_parent"
-            android:id="@+id/bottom_separator"
             android:layout_height="1px"
-            android:visibility="gone"
-            android:background="#55000000">
-        </TextView>
+            android:background="#55000000"
+            android:visibility="gone"></TextView>
+
         <FrameLayout
-            android:background="#00000000"
             android:layout_width="fill_parent"
             android:layout_height="wrap_content"
-            android:layout_marginBottom="16dp">
+            android:layout_marginBottom="16dp"
+            android:background="#00000000">
 
             <FrameLayout
                 android:id="@+id/indicator_container"
                 android:layout_width="wrap_content"
                 android:layout_height="fill_parent"
-                android:layout_gravity="center"
-                />
+                android:layout_gravity="center" />
 
             <ImageButton
+                android:id="@+id/next"
+                style="?attr/borderlessButtonStyle"
                 android:layout_width="wrap_content"
                 android:layout_height="fill_parent"
-                android:background="?android:attr/selectableItemBackgroundBorderless"
-                style="?attr/borderlessButtonStyle"
-                android:id="@+id/next"
                 android:layout_gravity="right"
                 android:layout_marginRight="16dp"
+                android:background="?android:attr/selectableItemBackgroundBorderless"
                 android:src="@drawable/ic_arrow_forward_white_24px" />
 
             <ImageButton
+                android:id="@+id/done"
+                style="?attr/borderlessButtonStyle"
                 android:layout_width="wrap_content"
                 android:layout_height="fill_parent"
-                android:background="?android:attr/selectableItemBackgroundBorderless"
-                style="?attr/borderlessButtonStyle"
-                android:id="@+id/done"
                 android:layout_gravity="right"
                 android:layout_marginRight="16dp"
-                android:visibility="gone"
-                android:src="@drawable/ic_done_white_24px" />
+                android:background="?android:attr/selectableItemBackgroundBorderless"
+                android:src="@drawable/ic_done_white_24px"
+                android:visibility="gone" />
 
         </FrameLayout>
 
