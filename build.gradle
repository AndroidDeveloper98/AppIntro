// Top-level build file where you can add configuration options common to all sub-projects/modules.

buildscript {
    repositories {
        jcenter()
    }
    dependencies {
<<<<<<< HEAD
        classpath 'com.android.tools.build:gradle:2.3.0-rc1'
=======
        classpath 'com.android.tools.build:gradle:2.3.2'
>>>>>>> c6bff3b4
        // NOTE: Do not place your application dependencies here; they belong
        // in the individual module build.gradle files
    }
}

allprojects {
    repositories {
        jcenter()
    }
}<|MERGE_RESOLUTION|>--- conflicted
+++ resolved
@@ -5,11 +5,7 @@
         jcenter()
     }
     dependencies {
-<<<<<<< HEAD
-        classpath 'com.android.tools.build:gradle:2.3.0-rc1'
-=======
         classpath 'com.android.tools.build:gradle:2.3.2'
->>>>>>> c6bff3b4
         // NOTE: Do not place your application dependencies here; they belong
         // in the individual module build.gradle files
     }
