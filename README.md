<<<<<<< HEAD
[![](https://jitpack.io/v/paolorotolo/AppIntro.svg)](https://jitpack.io/#paolorotolo/appintro)
[![Android Arsenal](https://img.shields.io/badge/Android%20Arsenal-AppIntro-green.svg?style=flat)](https://android-arsenal.com/details/1/1939)
[![Android Gems](http://www.android-gems.com/badge/PaoloRotolo/AppIntro.svg?branch=master)](http://www.android-gems.com/lib/PaoloRotolo/AppIntro) [![Join the chat at https://gitter.im/AppIntro/Lobby](https://badges.gitter.im/AppIntro/Lobby.svg)](https://gitter.im/AppIntro/Lobby?utm_source=badge&utm_medium=badge&utm_campaign=pr-badge&utm_content=badge)

# AppIntro
AppIntro is an Android Library that helps you make a **cool intro** for your app, like the ones in Google apps.

<img src="https://github.com/PaoloRotolo/AppIntro/blob/master/art/intro.png" width="300"> <img src="https://github.com/PaoloRotolo/AppIntro/blob/master/art/layout2.png" width="300">

*Watch the [demo video](https://www.youtube.com/watch?v=-KgAAbZz248) on YouTube*

## Usage

### Basic usage

1. **Add the JitPack repository to your build file**

 Add it in your root build.gradle at the end of repositories:
```gradle
	allprojects {
		repositories {
			...
			maven { url 'https://jitpack.io' }
		}
	}
```

2. **Add the dependency**
```gradle
	dependencies {
	        implementation 'com.github.paolorotolo:appintro:v5.0.1'
	}
```

Create a new **Activity that extends AppIntro**:

```java
public class IntroActivity extends AppIntro {
    @Override
    protected void onCreate(@Nullable Bundle savedInstanceState) {
        super.onCreate(savedInstanceState);

        // Note here that we DO NOT use setContentView();

        // Add your slide fragments here.
        // AppIntro will automatically generate the dots indicator and buttons.
        addSlide(firstFragment);
        addSlide(secondFragment);
        addSlide(thirdFragment);
        addSlide(fourthFragment);

        // Instead of fragments, you can also use our default slide.
        // Just create a `SliderPage` and provide title, description, background and image.
        // AppIntro will do the rest.
        SliderPage sliderPage = new SliderPage();
        sliderPage.setTitle(title);
        sliderPage.setDescription(description);
        sliderPage.setImageDrawable(image);
        sliderPage.setBgColor(backgroundColor);
        addSlide(AppIntroFragment.newInstance(sliderPage));

        // OPTIONAL METHODS
        // Override bar/separator color.
        setBarColor(Color.parseColor("#3F51B5"));
        setSeparatorColor(Color.parseColor("#2196F3"));

        // Hide Skip/Done button.
        showSkipButton(false);
        setProgressButtonEnabled(false);

        // Turn vibration on and set intensity.
        // NOTE: you will probably need to ask VIBRATE permission in Manifest.
        setVibrate(true);
        setVibrateIntensity(30);
    }

    @Override
    public void onSkipPressed(Fragment currentFragment) {
        super.onSkipPressed(currentFragment);
        // Do something when users tap on Skip button.
    }

    @Override
    public void onDonePressed(Fragment currentFragment) {
        super.onDonePressed(currentFragment);
        // Do something when users tap on Done button.
    }

    @Override
    public void onSlideChanged(@Nullable Fragment oldFragment, @Nullable Fragment newFragment) {
        super.onSlideChanged(oldFragment, newFragment);
        // Do something when the slide changes.
    }
}
```

_Note above that we DID NOT use setContentView();_

Finally, declare the activity in your Manifest like so:

``` xml
<activity android:name="com.example.example.intro"
    android:label="@string/app_intro" />
```

Do not declare the intro as your main app launcher unless you want the intro to launch every time your app starts.
Refer to the [wiki](https://github.com/PaoloRotolo/AppIntro/wiki/How-to-Use#show-the-intro-once) for an example of how to launch the intro once from your main activity.

#### Alternative layout
If you want to try an alternative layout (as seen in Google's Photo app), just extend **AppIntro2** in your Activity. That's all :)

```java
public class IntroActivity extends AppIntro2 {
    // ...
}
```

<img src="https://github.com/PaoloRotolo/AppIntro/blob/master/art/layout2.png" width="300"> <img src="https://github.com/PaoloRotolo/AppIntro/blob/master/art/layout2_2.png" width="300">
<br>

#### Slides

##### Basic slides

AppIntro provides two simple classes, `AppIntroFragment` and `AppIntro2Fragment` which one can use to build simple slides.

```java
@Override
protected void onCreate(@Nullable Bundle savedInstanceState) {
    // ...

    addSlide(AppIntroFragment.newInstance(title, description, image, backgroundColor));
}
```

##### Custom slides example

One may also define custom slides as seen in the example project:
 * Copy the class **SampleSlide** from my [example project](https://github.com/paolorotolo/AppIntro/blob/master/example/src/main/java/com/amqtech/opensource/appintroexample/util/SampleSlide.java).
 * Add a new slide with `addSlide(SampleSlide.newInstance(R.layout.your_slide_here));`

There's no need to create one class for fragment anymore. :)

### Extended usage

#### Animations
AppIntro comes with some pager animations.
Choose the one you like and then activate it with:

```java
@Override
protected void onCreate(@Nullable Bundle savedInstanceState) {
    // ...

    setFadeAnimation();
}
```

Available animations:
```java
setFadeAnimation()
setZoomAnimation()
setFlowAnimation()
setSlideOverAnimation()
setDepthAnimation()
```

If you want to create nice parallax effect or your own custom animation, create your own **PageTransformer** and call:

```java
@Override
protected void onCreate(@Nullable Bundle savedInstanceState) {
    // ...

    setCustomTransformer(transformer);
}
```

Click [here](https://github.com/PaoloRotolo/AppIntro/blob/90a513fda9b70a5e5df35435a7f2984832727eeb/AppIntroExample/app/src/main/java/com/github/paolorotolo/appintroexample/animations/CustomAnimation.java) to see how I did it in the example app.

#### Background color transitions

AppIntro supports background color transitions:

<img src="art/background_color_transition.gif" style="width: 250px">

In order to setup the transitions, simply implement `ISlideBackgroundColorHolder`:
```java
public final class MySlide extends Fragment implements ISlideBackgroundColorHolder {
    @Override
    public int getDefaultBackgroundColor() {
        // Return the default background color of the slide.
        return Color.parseColor("#000000");
    }

    @Override
    public void setBackgroundColor(@ColorInt int backgroundColor) {
        // Set the background color of the view within your slide to which the transition should be applied.
        if (layoutContainer != null) {
            layoutContainer.setBackgroundColor(backgroundColor);
        }
    }
}
```

The API is quite low-level, therefore highly customizable. The interface contains two methods:

- `getDefaultBackgroundColor`: Return the default background color (i.e. the background color the slide has in non-sliding state) of the slide here.
- `setBackgroundColor(int)`: This method will be called while swiping between two slides. Update the background color of the view to which the transition should be applied.
This is normally the root view of your Fragment's layout. But one may also apply the color transition to some other view only (i.e. a Button).

#### Runtime Permissions (Android 6.0+)

<img src="https://github.com/PaoloRotolo/AppIntro/blob/master/art/permissions.png" width="300">

Android 6.0 introduced a new permissions model for developers. Now all your apps have to request permissions which can be a tedious thing to implement.

However, AppIntro simplifies this down to one single line of code!

```java
@Override
protected void onCreate(@Nullable Bundle savedInstanceState) {
    // ...

    // Ask for CAMERA permission on the second slide
    askForPermissions(new String[]{Manifest.permission.CAMERA}, 2); // OR

    // This will ask for the camera permission AND the contacts permission on the same slide.
    // Ensure your slide talks about both so as not to confuse the user.
    askForPermissions(new String[]{Manifest.permission.CAMERA, Manifest.permission.READ_CONTACTS}, 2);
}
```

**NOTE:** It is advised that you only put one permission in the String array unless you want the app to ask for multiple permissions on the same slide.

**NOTE 2:** Requesting permissions automatically disables sliding, and users will have to result to pressing the buttons. Please do not open any issues regarding this, as they will be immmediately closed. Thanks!

#### Slide Policies

If you want to restrict navigation between your slides (i.e. the user has to toggle a checkbox in order to continue), our **Slide Policy** feature might help you.

All you have to do is implement `ISlidePolicy` in your slides:
```java
public final class MySlide extends Fragment implements ISlidePolicy {
    @Override
    public boolean isPolicyRespected() {
        return // If user should be allowed to leave this slide
    }

    @Override
    public void onUserIllegallyRequestedNextPage() {
        // User illegally requested next slide
    }
}
```
The interface contains two methods:

- `isPolicyRespected`: The return value of this method defines if the user can leave this slide, i.e. navigate to another one
- `onUserIllegallyRequestedNextPage`: This method gets called if the user tries to leave the slide although `isPolicyRespected` returned false. One may show some error message here.

## Translating

Do you want to help AppIntro becoming international 🌍? We are more than happy!
AppIntro currently supports [the following languages](library/src/main/res).

To add a new translation just add a pull request with a new `strings.xml` file inside a `values-xx` folder (where `xx` is a [two-letter ISO 639-1 language code](https://en.wikipedia.org/wiki/ISO_639-1)).

In order to provide the translation, your file needs to contain the following strings:

```xml
<?xml version="1.0" encoding="utf-8"?>
<resources xmlns:tools="http://schemas.android.com/tools">
    <string name="app_intro_skip_button">[Translation for SKIP]</string>
    <string name="app_intro_next_button">[Translation for NEXT]</string>
    <string name="app_intro_back_button">[Translation for BACK]</string>
    <string name="app_intro_done_button">[Translation for DONE]</string>
</resources>
```

An updated version of the english version translation is [available here](library/src/main/res/values/strings.xml).

## Example App
See example code [here](https://github.com/PaoloRotolo/AppIntro/tree/master/example) on GitHub. You can also see it live by downloading our example on [Google Play](https://play.google.com/store/apps/details?id=com.amqtech.opensource.appintroexample).

## Real life examples
Do you need inspiration? A lot of apps are using AppIntro out there:

**Planets**

<img src="https://github.com/PaoloRotolo/AppIntro/blob/master/art/planets.png">

**Hermes - Material IRC Client**

<img src="https://github.com/PaoloRotolo/AppIntro/blob/master/art/Screenshot_2015-06-03-12-41-59.png" width="300"> <img src="https://github.com/PaoloRotolo/AppIntro/blob/master/art/Screenshot_2015-06-03-12-42-02.png" width="300">
<img src="https://github.com/PaoloRotolo/AppIntro/blob/master/art/Screenshot_2015-06-03-12-42-07.png" width="300"> <img src="https://github.com/PaoloRotolo/AppIntro/blob/master/art/Screenshot_2015-06-03-12-42-10.png" width="300">

## Apps using AppIntro
If you are using AppIntro in your app and would like to be listed here, please let us know by commenting in [this issue](https://github.com/PaoloRotolo/AppIntro/issues/325)!

 * [Numix Hermes](https://play.google.com/store/apps/details?id=org.numixproject.hermes)
 * [Audio Reminder Pro](https://play.google.com/store/apps/details?id=com.brandon.audioreminderpro)
 * [Wizr Daily Quotes](https://play.google.com/store/apps/details?id=com.wizrapp)
 * [Planets](https://play.google.com/store/apps/details?id=com.andrewq.planets)
 * [Weather Delta](https://play.google.com/store/apps/details?id=com.felkertech.n.weatherdelta)
 * [PDF Me](https://play.google.com/store/apps/details?id=com.pdfme)
 * [Circles](https://play.google.com/store/apps/details?id=com.felipejoglar.circles)
 * [Task Master](https://play.google.com/store/apps/details?id=com.cr5315.taskmaster)
 * [Smoothie Recipes](https://play.google.com/store/apps/details?id=com.skykonig.smoothierecipes)
 * [SideBar Notes](https://play.google.com/store/apps/details?id=com.app.floating.notes)
 * [just food](https://play.google.com/store/apps/details?id=scientist.jobless.foodmana)
 * [AlarmSMS](https://play.google.com/store/apps/details?id=com.qhutch.alarmsms)
 * [Aware](https://play.google.com/store/apps/details?id=com.bunemekyakilika.aware)  <!-- App is region restricted - please confirm avail. region -->
 * [neutriNote](https://play.google.com/store/apps/details?id=com.appmindlab.nano)
 * [Handwriting Note](https://play.google.com/store/apps/details?id=com.lyk.immersivenote)
 * [Friends Roulette](https://play.google.com/store/apps/details?id=com.crioltech.roulette)
 * [Karting Tools](https://play.google.com/store/apps/details?id=com.fabreax.android.kartingtools.activity)
 * [ChineseDictionary (粵韻漢典離線粵語普通話發聲中文字典)](https://play.google.com/store/apps/details?id=com.jonasng.chinesedictionary)
 * [Sifter](https://play.google.com/store/apps/details?id=sifter.social.network.archaeologist)
 * [#-ludus 2.0](https://play.google.com/store/apps/details?id=com.fallenritemonk.ludus)
 * [Snipit Text Grabber](https://play.google.com/store/apps/details?id=com.om.snipit)
 * [Service Notes](https://play.google.com/store/apps/details?id=notes.service.com.servicenotes)
 * [Salary Barometer](https://play.google.com/store/apps/details?id=anaware.salarybarometer)
 * [Best Business Idea!](https://play.google.com/store/apps/details?id=anaware.bestidea)
 * [Wi-Fi password reminder](https://play.google.com/store/apps/details?id=com.rusdelphi.wifipassword)
 * [Safe Notes](https://play.google.com/store/apps/details?id=software.codeplus.safenotes)
 * [Xpaper - Moto X Wallpapers](https://play.google.com/store/apps/details?id=com.dunrite.xpaper)
 * [Find My Parked Car](https://play.google.com/store/apps/details?id=com.ofirmiron.findmycarandroidwear)
 * [BoxPlay Music Player](https://play.google.com/store/apps/details?id=de.luckyworks.boxplay)
 * [Vape Tool Pro](https://play.google.com/store/apps/details?id=com.stasbar.vapetoolpro)
 * [NebelNiek Soundboard](https://play.google.com/store/apps/details?id=de.logtainment.nebelnieksoundboard)
 * [sdiwi | Win your purchase!](https://play.google.com/store/apps/details?id=com.sdiwi.app)
 * [Helal ve Sağlıklı Yaşam](https://play.google.com/store/apps/details?id=org.yasam.hsy.helalvesaglikliyasam)
 * [HipCar - Car Rental](https://play.google.com/store/apps/details?id=com.hipcar.android)
 * [Schematiskt Skolschema](https://play.google.com/store/apps/details?id=se.zinokader.schematiskt)
 * [Third Eye](https://play.google.com/store/apps/details?id=com.miragestacks.thirdeye)
 * [Crypton - Password Manager](https://play.google.com/store/apps/details?id=mindstorm.crypton)
 * [Web Video Cast](https://play.google.com/store/apps/details?id=com.instantbits.cast.webvideo)
 * [Sask. Geo-Memorial](https://play.google.com/store/apps/details?id=com.github.dstaflund.geomemorial)
 * [SchoolBox](https://play.google.com/store/apps/details?id=com.deenysoft.schoolbox)
 * [Fitness Challenge](https://play.google.com/store/apps/details?id=com.isidroid.fitchallenge)
 * [Crunch (ICE)](https://play.google.com/store/apps/details?id=com.figsandolives.ice.free)
 * [Filmy - Your Movie Guide](https://play.google.com/store/apps/details?id=tech.salroid.filmy)
 * [HEBF Optimizer ▪ Root](https://play.google.com/store/apps/details?id=com.androidvip.hebf)
 * [Wifi Captive Login](https://play.google.com/store/apps/details?id=com.anantharam.wificaptivelogin)
 * [IIFYM](https://play.google.com/store/apps/details?id=com.javierd.iifym)
 * [Ampwifi Winamp Remote](https://play.google.com/store/apps/details?id=com.blitterhead.ampwifi)
 * [AaiKya: Leave Tracker](https://play.google.com/store/apps/details?id=com.ranveeraggarwal.letrack)
 * [Angopapo - People around you](https://play.google.com/store/apps/details?id=com.msingapro.angopapofb)
 * [Hugetwit](https://play.google.com/store/apps/details?id=com.halilibo.hugetwit)
 * [Wake Me Up (Mumbai Railway)](https://play.google.com/store/apps/details?id=com.catacomblabs.wakemeup)
 * [SelfMote - Wireless Remote app](https://play.google.com/store/apps/details?id=com.dmicse.selfmote.free)
 * [Boo Music Player](https://play.google.com/store/apps/details?id=cdn.BooPlayer)
 * [BeatPrompter](https://play.google.com/store/apps/details?id=com.stevenfrew.beatprompter)
 * [Orario Treni Trenitalia](https://play.google.com/store/apps/details?id=com.jaus.albertogiunta.justintrain_oraritreni)
 * [Tipsy for Gardaland](https://play.google.com/store/apps/details?id=com.MonkeyLab.MyGardaland&hl=it)
=======
[![](https://jitpack.io/v/paolorotolo/AppIntro.svg)](https://jitpack.io/#paolorotolo/appintro)
[![Android Arsenal](https://img.shields.io/badge/Android%20Arsenal-AppIntro-green.svg?style=flat)](https://android-arsenal.com/details/1/1939)
[![Android Gems](http://www.android-gems.com/badge/PaoloRotolo/AppIntro.svg?branch=master)](http://www.android-gems.com/lib/PaoloRotolo/AppIntro) [![Join the chat at https://gitter.im/AppIntro/Lobby](https://badges.gitter.im/AppIntro/Lobby.svg)](https://gitter.im/AppIntro/Lobby?utm_source=badge&utm_medium=badge&utm_campaign=pr-badge&utm_content=badge)

# AppIntro
AppIntro is an Android Library that helps you make a **cool intro** for your app, like the ones in Google apps.

<img src="https://github.com/PaoloRotolo/AppIntro/blob/master/art/intro.png" width="300"> <img src="https://github.com/PaoloRotolo/AppIntro/blob/master/art/layout2.png" width="300">

*Watch the [demo video](https://www.youtube.com/watch?v=-KgAAbZz248) on YouTube*

## Usage

### Basic usage

1. **Add the JitPack repository to your build file**

 Add it in your root build.gradle at the end of repositories:
```gradle
	allprojects {
		repositories {
			...
			maven { url 'https://jitpack.io' }
		}
	}
```

2. **Add the dependency**
```gradle
	dependencies {
	        implementation 'com.github.paolorotolo:appintro:v5.1.0'
	}
```

Create a new **Activity that extends AppIntro**:

```java
public class IntroActivity extends AppIntro {
    @Override
    protected void onCreate(@Nullable Bundle savedInstanceState) {
        super.onCreate(savedInstanceState);

        // Note here that we DO NOT use setContentView();

        // Add your slide fragments here.
        // AppIntro will automatically generate the dots indicator and buttons.
        addSlide(firstFragment);
        addSlide(secondFragment);
        addSlide(thirdFragment);
        addSlide(fourthFragment);

        // Instead of fragments, you can also use our default slide.
        // Just create a `SliderPage` and provide title, description, background and image.
        // AppIntro will do the rest.
        SliderPage sliderPage = new SliderPage();
        sliderPage.setTitle(title);
        sliderPage.setDescription(description);
        sliderPage.setImageDrawable(image);
        sliderPage.setBgColor(backgroundColor);
        addSlide(AppIntroFragment.newInstance(sliderPage));

        // OPTIONAL METHODS
        // Override bar/separator color.
        setBarColor(Color.parseColor("#3F51B5"));
        setSeparatorColor(Color.parseColor("#2196F3"));

        // Hide Skip/Done button.
        showSkipButton(false);
        setProgressButtonEnabled(false);

        // Turn vibration on and set intensity.
        // NOTE: you will probably need to ask VIBRATE permission in Manifest.
        setVibrate(true);
        setVibrateIntensity(30);
    }

    @Override
    public void onSkipPressed(Fragment currentFragment) {
        super.onSkipPressed(currentFragment);
        // Do something when users tap on Skip button.
    }

    @Override
    public void onDonePressed(Fragment currentFragment) {
        super.onDonePressed(currentFragment);
        // Do something when users tap on Done button.
    }

    @Override
    public void onSlideChanged(@Nullable Fragment oldFragment, @Nullable Fragment newFragment) {
        super.onSlideChanged(oldFragment, newFragment);
        // Do something when the slide changes.
    }
}
```

_Note above that we DID NOT use setContentView();_

Finally, declare the activity in your Manifest like so:

``` xml
<activity android:name="com.example.example.intro"
    android:label="@string/app_intro" />
```

Do not declare the intro as your main app launcher unless you want the intro to launch every time your app starts.
Refer to the [wiki](https://github.com/PaoloRotolo/AppIntro/wiki/How-to-Use#show-the-intro-once) for an example of how to launch the intro once from your main activity.

#### Alternative layout
If you want to try an alternative layout (as seen in Google's Photo app), just extend **AppIntro2** in your Activity. That's all :)

```java
public class IntroActivity extends AppIntro2 {
    // ...
}
```

<img src="https://github.com/PaoloRotolo/AppIntro/blob/master/art/layout2.png" width="300"> <img src="https://github.com/PaoloRotolo/AppIntro/blob/master/art/layout2_2.png" width="300">
<br>

#### Slides

##### Basic slides

AppIntro provides two simple classes, `AppIntroFragment` and `AppIntro2Fragment` which one can use to build simple slides.

```java
@Override
protected void onCreate(@Nullable Bundle savedInstanceState) {
    // ...

    addSlide(AppIntroFragment.newInstance(title, description, image, backgroundColor));
}
```

##### Custom slides example

One may also define custom slides as seen in the example project:
 * Copy the class **SampleSlide** from my [example project](https://github.com/paolorotolo/AppIntro/blob/master/example/src/main/java/com/amqtech/opensource/appintroexample/util/SampleSlide.java).
 * Add a new slide with `addSlide(SampleSlide.newInstance(R.layout.your_slide_here));`

There's no need to create one class for fragment anymore. :)

### Extended usage

#### Animations
AppIntro comes with some pager animations.
Choose the one you like and then activate it with:

```java
@Override
protected void onCreate(@Nullable Bundle savedInstanceState) {
    // ...

    setFadeAnimation();
}
```

Available animations:
```java
setFadeAnimation()
setZoomAnimation()
setFlowAnimation()
setSlideOverAnimation()
setDepthAnimation()
```

If you want to create nice parallax effect or your own custom animation, create your own **PageTransformer** and call:

```java
@Override
protected void onCreate(@Nullable Bundle savedInstanceState) {
    // ...

    setCustomTransformer(transformer);
}
```

Click [here](https://github.com/PaoloRotolo/AppIntro/blob/90a513fda9b70a5e5df35435a7f2984832727eeb/AppIntroExample/app/src/main/java/com/github/paolorotolo/appintroexample/animations/CustomAnimation.java) to see how I did it in the example app.

#### Background color transitions

AppIntro supports background color transitions:

<img src="art/background_color_transition.gif" style="width: 250px">

In order to setup the transitions, simply implement `ISlideBackgroundColorHolder`:
```java
public final class MySlide extends Fragment implements ISlideBackgroundColorHolder {
    @Override
    public int getDefaultBackgroundColor() {
        // Return the default background color of the slide.
        return Color.parseColor("#000000");
    }

    @Override
    public void setBackgroundColor(@ColorInt int backgroundColor) {
        // Set the background color of the view within your slide to which the transition should be applied.
        if (layoutContainer != null) {
            layoutContainer.setBackgroundColor(backgroundColor);
        }
    }
}
```

The API is quite low-level, therefore highly customizable. The interface contains two methods:

- `getDefaultBackgroundColor`: Return the default background color (i.e. the background color the slide has in non-sliding state) of the slide here.
- `setBackgroundColor(int)`: This method will be called while swiping between two slides. Update the background color of the view to which the transition should be applied.
This is normally the root view of your Fragment's layout. But one may also apply the color transition to some other view only (i.e. a Button).

#### Runtime Permissions (Android 6.0+)

<img src="https://github.com/PaoloRotolo/AppIntro/blob/master/art/permissions.png" width="300">

Android 6.0 introduced a new permissions model for developers. Now all your apps have to request permissions which can be a tedious thing to implement.

However, AppIntro simplifies this down to one single line of code!

```java
@Override
protected void onCreate(@Nullable Bundle savedInstanceState) {
    // ...

    // Ask for CAMERA permission on the second slide
    askForPermissions(new String[]{Manifest.permission.CAMERA}, 2); // OR

    // This will ask for the camera permission AND the contacts permission on the same slide.
    // Ensure your slide talks about both so as not to confuse the user.
    askForPermissions(new String[]{Manifest.permission.CAMERA, Manifest.permission.READ_CONTACTS}, 2);
}
```

**NOTE:** It is advised that you only put one permission in the String array unless you want the app to ask for multiple permissions on the same slide.

**NOTE 2:** Requesting permissions automatically disables sliding, and users will have to result to pressing the buttons. Please do not open any issues regarding this, as they will be immmediately closed. Thanks!

#### Slide Policies

If you want to restrict navigation between your slides (i.e. the user has to toggle a checkbox in order to continue), our **Slide Policy** feature might help you.

All you have to do is implement `ISlidePolicy` in your slides:
```java
public final class MySlide extends Fragment implements ISlidePolicy {
    @Override
    public boolean isPolicyRespected() {
        return // If user should be allowed to leave this slide
    }

    @Override
    public void onUserIllegallyRequestedNextPage() {
        // User illegally requested next slide
    }
}
```
The interface contains two methods:

- `isPolicyRespected`: The return value of this method defines if the user can leave this slide, i.e. navigate to another one
- `onUserIllegallyRequestedNextPage`: This method gets called if the user tries to leave the slide although `isPolicyRespected` returned false. One may show some error message here.

## Translating

Do you want to help AppIntro becoming international 🌍? We are more than happy!
AppIntro currently supports [the following languages](library/src/main/res).

To add a new translation just add a pull request with a new `strings.xml` file inside a `values-xx` folder (where `xx` is a [two-letter ISO 639-1 language code](https://en.wikipedia.org/wiki/ISO_639-1)).

In order to provide the translation, your file needs to contain the following strings:

```xml
<?xml version="1.0" encoding="utf-8"?>
<resources xmlns:tools="http://schemas.android.com/tools">
    <string name="app_intro_skip_button">[Translation for SKIP]</string>
    <string name="app_intro_next_button">[Translation for NEXT]</string>
    <string name="app_intro_back_button">[Translation for BACK]</string>
    <string name="app_intro_done_button">[Translation for DONE]</string>
</resources>
```

An updated version of the english version translation is [available here](library/src/main/res/values/strings.xml).

## Example App
See example code [here](https://github.com/PaoloRotolo/AppIntro/tree/master/example) on GitHub. You can also see it live by downloading our example on [Google Play](https://play.google.com/store/apps/details?id=com.amqtech.opensource.appintroexample).

## Real life examples
Do you need inspiration? A lot of apps are using AppIntro out there:

**Planets**

<img src="https://github.com/PaoloRotolo/AppIntro/blob/master/art/planets.png">

**Hermes - Material IRC Client**

<img src="https://github.com/PaoloRotolo/AppIntro/blob/master/art/Screenshot_2015-06-03-12-41-59.png" width="300"> <img src="https://github.com/PaoloRotolo/AppIntro/blob/master/art/Screenshot_2015-06-03-12-42-02.png" width="300">
<img src="https://github.com/PaoloRotolo/AppIntro/blob/master/art/Screenshot_2015-06-03-12-42-07.png" width="300"> <img src="https://github.com/PaoloRotolo/AppIntro/blob/master/art/Screenshot_2015-06-03-12-42-10.png" width="300">

## Apps using AppIntro
If you are using AppIntro in your app and would like to be listed here, please let us know by commenting in [this issue](https://github.com/PaoloRotolo/AppIntro/issues/325)!

 * [Numix Hermes](https://play.google.com/store/apps/details?id=org.numixproject.hermes)
 * [Audio Reminder Pro](https://play.google.com/store/apps/details?id=com.brandon.audioreminderpro)
 * [Wizr Daily Quotes](https://play.google.com/store/apps/details?id=com.wizrapp)
 * [Planets](https://play.google.com/store/apps/details?id=com.andrewq.planets)
 * [Weather Delta](https://play.google.com/store/apps/details?id=com.felkertech.n.weatherdelta)
 * [PDF Me](https://play.google.com/store/apps/details?id=com.pdfme)
 * [Circles](https://play.google.com/store/apps/details?id=com.felipejoglar.circles)
 * [Task Master](https://play.google.com/store/apps/details?id=com.cr5315.taskmaster)
 * [Smoothie Recipes](https://play.google.com/store/apps/details?id=com.skykonig.smoothierecipes)
 * [SideBar Notes](https://play.google.com/store/apps/details?id=com.app.floating.notes)
 * [just food](https://play.google.com/store/apps/details?id=scientist.jobless.foodmana)
 * [AlarmSMS](https://play.google.com/store/apps/details?id=com.qhutch.alarmsms)
 * [Aware](https://play.google.com/store/apps/details?id=com.bunemekyakilika.aware)  <!-- App is region restricted - please confirm avail. region -->
 * [neutriNote](https://play.google.com/store/apps/details?id=com.appmindlab.nano)
 * [Handwriting Note](https://play.google.com/store/apps/details?id=com.lyk.immersivenote)
 * [Friends Roulette](https://play.google.com/store/apps/details?id=com.crioltech.roulette)
 * [Karting Tools](https://play.google.com/store/apps/details?id=com.fabreax.android.kartingtools.activity)
 * [ChineseDictionary (粵韻漢典離線粵語普通話發聲中文字典)](https://play.google.com/store/apps/details?id=com.jonasng.chinesedictionary)
 * [Sifter](https://play.google.com/store/apps/details?id=sifter.social.network.archaeologist)
 * [#-ludus 2.0](https://play.google.com/store/apps/details?id=com.fallenritemonk.ludus)
 * [Snipit Text Grabber](https://play.google.com/store/apps/details?id=com.om.snipit)
 * [Service Notes](https://play.google.com/store/apps/details?id=notes.service.com.servicenotes)
 * [Salary Barometer](https://play.google.com/store/apps/details?id=anaware.salarybarometer)
 * [Best Business Idea!](https://play.google.com/store/apps/details?id=anaware.bestidea)
 * [Wi-Fi password reminder](https://play.google.com/store/apps/details?id=com.rusdelphi.wifipassword)
 * [Safe Notes](https://play.google.com/store/apps/details?id=software.codeplus.safenotes)
 * [Xpaper - Moto X Wallpapers](https://play.google.com/store/apps/details?id=com.dunrite.xpaper)
 * [Find My Parked Car](https://play.google.com/store/apps/details?id=com.ofirmiron.findmycarandroidwear)
 * [BoxPlay Music Player](https://play.google.com/store/apps/details?id=de.luckyworks.boxplay)
 * [Vape Tool Pro](https://play.google.com/store/apps/details?id=com.stasbar.vapetoolpro)
 * [NebelNiek Soundboard](https://play.google.com/store/apps/details?id=de.logtainment.nebelnieksoundboard)
 * [sdiwi | Win your purchase!](https://play.google.com/store/apps/details?id=com.sdiwi.app)
 * [Helal ve Sağlıklı Yaşam](https://play.google.com/store/apps/details?id=org.yasam.hsy.helalvesaglikliyasam)
 * [HipCar - Car Rental](https://play.google.com/store/apps/details?id=com.hipcar.android)
 * [Schematiskt Skolschema](https://play.google.com/store/apps/details?id=se.zinokader.schematiskt)
 * [Third Eye](https://play.google.com/store/apps/details?id=com.miragestacks.thirdeye)
 * [Crypton - Password Manager](https://play.google.com/store/apps/details?id=mindstorm.crypton)
 * [Web Video Cast](https://play.google.com/store/apps/details?id=com.instantbits.cast.webvideo)
 * [Sask. Geo-Memorial](https://play.google.com/store/apps/details?id=com.github.dstaflund.geomemorial)
 * [SchoolBox](https://play.google.com/store/apps/details?id=com.deenysoft.schoolbox)
 * [Fitness Challenge](https://play.google.com/store/apps/details?id=com.isidroid.fitchallenge)
 * [Crunch (ICE)](https://play.google.com/store/apps/details?id=com.figsandolives.ice.free)
 * [Filmy - Your Movie Guide](https://play.google.com/store/apps/details?id=tech.salroid.filmy)
 * [HEBF Optimizer ▪ Root](https://play.google.com/store/apps/details?id=com.androidvip.hebf)
 * [Wifi Captive Login](https://play.google.com/store/apps/details?id=com.anantharam.wificaptivelogin)
 * [IIFYM](https://play.google.com/store/apps/details?id=com.javierd.iifym)
 * [Ampwifi Winamp Remote](https://play.google.com/store/apps/details?id=com.blitterhead.ampwifi)
 * [AaiKya: Leave Tracker](https://play.google.com/store/apps/details?id=com.ranveeraggarwal.letrack)
 * [Angopapo - People around you](https://play.google.com/store/apps/details?id=com.msingapro.angopapofb)
 * [Hugetwit](https://play.google.com/store/apps/details?id=com.halilibo.hugetwit)
 * [Wake Me Up (Mumbai Railway)](https://play.google.com/store/apps/details?id=com.catacomblabs.wakemeup)
 * [SelfMote - Wireless Remote app](https://play.google.com/store/apps/details?id=com.dmicse.selfmote.free)
 * [Boo Music Player](https://play.google.com/store/apps/details?id=cdn.BooPlayer)
 * [BeatPrompter](https://play.google.com/store/apps/details?id=com.stevenfrew.beatprompter)
 * [Orario Treni Trenitalia](https://play.google.com/store/apps/details?id=com.jaus.albertogiunta.justintrain_oraritreni)
 * [Tipsy for Gardaland](https://play.google.com/store/apps/details?id=com.MonkeyLab.MyGardaland&hl=it)
>>>>>>> 4cfb464a
<|MERGE_RESOLUTION|>--- conflicted
+++ resolved
@@ -1,4 +1,3 @@
-<<<<<<< HEAD
 [![](https://jitpack.io/v/paolorotolo/AppIntro.svg)](https://jitpack.io/#paolorotolo/appintro)
 [![Android Arsenal](https://img.shields.io/badge/Android%20Arsenal-AppIntro-green.svg?style=flat)](https://android-arsenal.com/details/1/1939)
 [![Android Gems](http://www.android-gems.com/badge/PaoloRotolo/AppIntro.svg?branch=master)](http://www.android-gems.com/lib/PaoloRotolo/AppIntro) [![Join the chat at https://gitter.im/AppIntro/Lobby](https://badges.gitter.im/AppIntro/Lobby.svg)](https://gitter.im/AppIntro/Lobby?utm_source=badge&utm_medium=badge&utm_campaign=pr-badge&utm_content=badge)
@@ -353,361 +352,4 @@
  * [Boo Music Player](https://play.google.com/store/apps/details?id=cdn.BooPlayer)
  * [BeatPrompter](https://play.google.com/store/apps/details?id=com.stevenfrew.beatprompter)
  * [Orario Treni Trenitalia](https://play.google.com/store/apps/details?id=com.jaus.albertogiunta.justintrain_oraritreni)
- * [Tipsy for Gardaland](https://play.google.com/store/apps/details?id=com.MonkeyLab.MyGardaland&hl=it)
-=======
-[![](https://jitpack.io/v/paolorotolo/AppIntro.svg)](https://jitpack.io/#paolorotolo/appintro)
-[![Android Arsenal](https://img.shields.io/badge/Android%20Arsenal-AppIntro-green.svg?style=flat)](https://android-arsenal.com/details/1/1939)
-[![Android Gems](http://www.android-gems.com/badge/PaoloRotolo/AppIntro.svg?branch=master)](http://www.android-gems.com/lib/PaoloRotolo/AppIntro) [![Join the chat at https://gitter.im/AppIntro/Lobby](https://badges.gitter.im/AppIntro/Lobby.svg)](https://gitter.im/AppIntro/Lobby?utm_source=badge&utm_medium=badge&utm_campaign=pr-badge&utm_content=badge)
-
-# AppIntro
-AppIntro is an Android Library that helps you make a **cool intro** for your app, like the ones in Google apps.
-
-<img src="https://github.com/PaoloRotolo/AppIntro/blob/master/art/intro.png" width="300"> <img src="https://github.com/PaoloRotolo/AppIntro/blob/master/art/layout2.png" width="300">
-
-*Watch the [demo video](https://www.youtube.com/watch?v=-KgAAbZz248) on YouTube*
-
-## Usage
-
-### Basic usage
-
-1. **Add the JitPack repository to your build file**
-
- Add it in your root build.gradle at the end of repositories:
-```gradle
-	allprojects {
-		repositories {
-			...
-			maven { url 'https://jitpack.io' }
-		}
-	}
-```
-
-2. **Add the dependency**
-```gradle
-	dependencies {
-	        implementation 'com.github.paolorotolo:appintro:v5.1.0'
-	}
-```
-
-Create a new **Activity that extends AppIntro**:
-
-```java
-public class IntroActivity extends AppIntro {
-    @Override
-    protected void onCreate(@Nullable Bundle savedInstanceState) {
-        super.onCreate(savedInstanceState);
-
-        // Note here that we DO NOT use setContentView();
-
-        // Add your slide fragments here.
-        // AppIntro will automatically generate the dots indicator and buttons.
-        addSlide(firstFragment);
-        addSlide(secondFragment);
-        addSlide(thirdFragment);
-        addSlide(fourthFragment);
-
-        // Instead of fragments, you can also use our default slide.
-        // Just create a `SliderPage` and provide title, description, background and image.
-        // AppIntro will do the rest.
-        SliderPage sliderPage = new SliderPage();
-        sliderPage.setTitle(title);
-        sliderPage.setDescription(description);
-        sliderPage.setImageDrawable(image);
-        sliderPage.setBgColor(backgroundColor);
-        addSlide(AppIntroFragment.newInstance(sliderPage));
-
-        // OPTIONAL METHODS
-        // Override bar/separator color.
-        setBarColor(Color.parseColor("#3F51B5"));
-        setSeparatorColor(Color.parseColor("#2196F3"));
-
-        // Hide Skip/Done button.
-        showSkipButton(false);
-        setProgressButtonEnabled(false);
-
-        // Turn vibration on and set intensity.
-        // NOTE: you will probably need to ask VIBRATE permission in Manifest.
-        setVibrate(true);
-        setVibrateIntensity(30);
-    }
-
-    @Override
-    public void onSkipPressed(Fragment currentFragment) {
-        super.onSkipPressed(currentFragment);
-        // Do something when users tap on Skip button.
-    }
-
-    @Override
-    public void onDonePressed(Fragment currentFragment) {
-        super.onDonePressed(currentFragment);
-        // Do something when users tap on Done button.
-    }
-
-    @Override
-    public void onSlideChanged(@Nullable Fragment oldFragment, @Nullable Fragment newFragment) {
-        super.onSlideChanged(oldFragment, newFragment);
-        // Do something when the slide changes.
-    }
-}
-```
-
-_Note above that we DID NOT use setContentView();_
-
-Finally, declare the activity in your Manifest like so:
-
-``` xml
-<activity android:name="com.example.example.intro"
-    android:label="@string/app_intro" />
-```
-
-Do not declare the intro as your main app launcher unless you want the intro to launch every time your app starts.
-Refer to the [wiki](https://github.com/PaoloRotolo/AppIntro/wiki/How-to-Use#show-the-intro-once) for an example of how to launch the intro once from your main activity.
-
-#### Alternative layout
-If you want to try an alternative layout (as seen in Google's Photo app), just extend **AppIntro2** in your Activity. That's all :)
-
-```java
-public class IntroActivity extends AppIntro2 {
-    // ...
-}
-```
-
-<img src="https://github.com/PaoloRotolo/AppIntro/blob/master/art/layout2.png" width="300"> <img src="https://github.com/PaoloRotolo/AppIntro/blob/master/art/layout2_2.png" width="300">
-<br>
-
-#### Slides
-
-##### Basic slides
-
-AppIntro provides two simple classes, `AppIntroFragment` and `AppIntro2Fragment` which one can use to build simple slides.
-
-```java
-@Override
-protected void onCreate(@Nullable Bundle savedInstanceState) {
-    // ...
-
-    addSlide(AppIntroFragment.newInstance(title, description, image, backgroundColor));
-}
-```
-
-##### Custom slides example
-
-One may also define custom slides as seen in the example project:
- * Copy the class **SampleSlide** from my [example project](https://github.com/paolorotolo/AppIntro/blob/master/example/src/main/java/com/amqtech/opensource/appintroexample/util/SampleSlide.java).
- * Add a new slide with `addSlide(SampleSlide.newInstance(R.layout.your_slide_here));`
-
-There's no need to create one class for fragment anymore. :)
-
-### Extended usage
-
-#### Animations
-AppIntro comes with some pager animations.
-Choose the one you like and then activate it with:
-
-```java
-@Override
-protected void onCreate(@Nullable Bundle savedInstanceState) {
-    // ...
-
-    setFadeAnimation();
-}
-```
-
-Available animations:
-```java
-setFadeAnimation()
-setZoomAnimation()
-setFlowAnimation()
-setSlideOverAnimation()
-setDepthAnimation()
-```
-
-If you want to create nice parallax effect or your own custom animation, create your own **PageTransformer** and call:
-
-```java
-@Override
-protected void onCreate(@Nullable Bundle savedInstanceState) {
-    // ...
-
-    setCustomTransformer(transformer);
-}
-```
-
-Click [here](https://github.com/PaoloRotolo/AppIntro/blob/90a513fda9b70a5e5df35435a7f2984832727eeb/AppIntroExample/app/src/main/java/com/github/paolorotolo/appintroexample/animations/CustomAnimation.java) to see how I did it in the example app.
-
-#### Background color transitions
-
-AppIntro supports background color transitions:
-
-<img src="art/background_color_transition.gif" style="width: 250px">
-
-In order to setup the transitions, simply implement `ISlideBackgroundColorHolder`:
-```java
-public final class MySlide extends Fragment implements ISlideBackgroundColorHolder {
-    @Override
-    public int getDefaultBackgroundColor() {
-        // Return the default background color of the slide.
-        return Color.parseColor("#000000");
-    }
-
-    @Override
-    public void setBackgroundColor(@ColorInt int backgroundColor) {
-        // Set the background color of the view within your slide to which the transition should be applied.
-        if (layoutContainer != null) {
-            layoutContainer.setBackgroundColor(backgroundColor);
-        }
-    }
-}
-```
-
-The API is quite low-level, therefore highly customizable. The interface contains two methods:
-
-- `getDefaultBackgroundColor`: Return the default background color (i.e. the background color the slide has in non-sliding state) of the slide here.
-- `setBackgroundColor(int)`: This method will be called while swiping between two slides. Update the background color of the view to which the transition should be applied.
-This is normally the root view of your Fragment's layout. But one may also apply the color transition to some other view only (i.e. a Button).
-
-#### Runtime Permissions (Android 6.0+)
-
-<img src="https://github.com/PaoloRotolo/AppIntro/blob/master/art/permissions.png" width="300">
-
-Android 6.0 introduced a new permissions model for developers. Now all your apps have to request permissions which can be a tedious thing to implement.
-
-However, AppIntro simplifies this down to one single line of code!
-
-```java
-@Override
-protected void onCreate(@Nullable Bundle savedInstanceState) {
-    // ...
-
-    // Ask for CAMERA permission on the second slide
-    askForPermissions(new String[]{Manifest.permission.CAMERA}, 2); // OR
-
-    // This will ask for the camera permission AND the contacts permission on the same slide.
-    // Ensure your slide talks about both so as not to confuse the user.
-    askForPermissions(new String[]{Manifest.permission.CAMERA, Manifest.permission.READ_CONTACTS}, 2);
-}
-```
-
-**NOTE:** It is advised that you only put one permission in the String array unless you want the app to ask for multiple permissions on the same slide.
-
-**NOTE 2:** Requesting permissions automatically disables sliding, and users will have to result to pressing the buttons. Please do not open any issues regarding this, as they will be immmediately closed. Thanks!
-
-#### Slide Policies
-
-If you want to restrict navigation between your slides (i.e. the user has to toggle a checkbox in order to continue), our **Slide Policy** feature might help you.
-
-All you have to do is implement `ISlidePolicy` in your slides:
-```java
-public final class MySlide extends Fragment implements ISlidePolicy {
-    @Override
-    public boolean isPolicyRespected() {
-        return // If user should be allowed to leave this slide
-    }
-
-    @Override
-    public void onUserIllegallyRequestedNextPage() {
-        // User illegally requested next slide
-    }
-}
-```
-The interface contains two methods:
-
-- `isPolicyRespected`: The return value of this method defines if the user can leave this slide, i.e. navigate to another one
-- `onUserIllegallyRequestedNextPage`: This method gets called if the user tries to leave the slide although `isPolicyRespected` returned false. One may show some error message here.
-
-## Translating
-
-Do you want to help AppIntro becoming international 🌍? We are more than happy!
-AppIntro currently supports [the following languages](library/src/main/res).
-
-To add a new translation just add a pull request with a new `strings.xml` file inside a `values-xx` folder (where `xx` is a [two-letter ISO 639-1 language code](https://en.wikipedia.org/wiki/ISO_639-1)).
-
-In order to provide the translation, your file needs to contain the following strings:
-
-```xml
-<?xml version="1.0" encoding="utf-8"?>
-<resources xmlns:tools="http://schemas.android.com/tools">
-    <string name="app_intro_skip_button">[Translation for SKIP]</string>
-    <string name="app_intro_next_button">[Translation for NEXT]</string>
-    <string name="app_intro_back_button">[Translation for BACK]</string>
-    <string name="app_intro_done_button">[Translation for DONE]</string>
-</resources>
-```
-
-An updated version of the english version translation is [available here](library/src/main/res/values/strings.xml).
-
-## Example App
-See example code [here](https://github.com/PaoloRotolo/AppIntro/tree/master/example) on GitHub. You can also see it live by downloading our example on [Google Play](https://play.google.com/store/apps/details?id=com.amqtech.opensource.appintroexample).
-
-## Real life examples
-Do you need inspiration? A lot of apps are using AppIntro out there:
-
-**Planets**
-
-<img src="https://github.com/PaoloRotolo/AppIntro/blob/master/art/planets.png">
-
-**Hermes - Material IRC Client**
-
-<img src="https://github.com/PaoloRotolo/AppIntro/blob/master/art/Screenshot_2015-06-03-12-41-59.png" width="300"> <img src="https://github.com/PaoloRotolo/AppIntro/blob/master/art/Screenshot_2015-06-03-12-42-02.png" width="300">
-<img src="https://github.com/PaoloRotolo/AppIntro/blob/master/art/Screenshot_2015-06-03-12-42-07.png" width="300"> <img src="https://github.com/PaoloRotolo/AppIntro/blob/master/art/Screenshot_2015-06-03-12-42-10.png" width="300">
-
-## Apps using AppIntro
-If you are using AppIntro in your app and would like to be listed here, please let us know by commenting in [this issue](https://github.com/PaoloRotolo/AppIntro/issues/325)!
-
- * [Numix Hermes](https://play.google.com/store/apps/details?id=org.numixproject.hermes)
- * [Audio Reminder Pro](https://play.google.com/store/apps/details?id=com.brandon.audioreminderpro)
- * [Wizr Daily Quotes](https://play.google.com/store/apps/details?id=com.wizrapp)
- * [Planets](https://play.google.com/store/apps/details?id=com.andrewq.planets)
- * [Weather Delta](https://play.google.com/store/apps/details?id=com.felkertech.n.weatherdelta)
- * [PDF Me](https://play.google.com/store/apps/details?id=com.pdfme)
- * [Circles](https://play.google.com/store/apps/details?id=com.felipejoglar.circles)
- * [Task Master](https://play.google.com/store/apps/details?id=com.cr5315.taskmaster)
- * [Smoothie Recipes](https://play.google.com/store/apps/details?id=com.skykonig.smoothierecipes)
- * [SideBar Notes](https://play.google.com/store/apps/details?id=com.app.floating.notes)
- * [just food](https://play.google.com/store/apps/details?id=scientist.jobless.foodmana)
- * [AlarmSMS](https://play.google.com/store/apps/details?id=com.qhutch.alarmsms)
- * [Aware](https://play.google.com/store/apps/details?id=com.bunemekyakilika.aware)  <!-- App is region restricted - please confirm avail. region -->
- * [neutriNote](https://play.google.com/store/apps/details?id=com.appmindlab.nano)
- * [Handwriting Note](https://play.google.com/store/apps/details?id=com.lyk.immersivenote)
- * [Friends Roulette](https://play.google.com/store/apps/details?id=com.crioltech.roulette)
- * [Karting Tools](https://play.google.com/store/apps/details?id=com.fabreax.android.kartingtools.activity)
- * [ChineseDictionary (粵韻漢典離線粵語普通話發聲中文字典)](https://play.google.com/store/apps/details?id=com.jonasng.chinesedictionary)
- * [Sifter](https://play.google.com/store/apps/details?id=sifter.social.network.archaeologist)
- * [#-ludus 2.0](https://play.google.com/store/apps/details?id=com.fallenritemonk.ludus)
- * [Snipit Text Grabber](https://play.google.com/store/apps/details?id=com.om.snipit)
- * [Service Notes](https://play.google.com/store/apps/details?id=notes.service.com.servicenotes)
- * [Salary Barometer](https://play.google.com/store/apps/details?id=anaware.salarybarometer)
- * [Best Business Idea!](https://play.google.com/store/apps/details?id=anaware.bestidea)
- * [Wi-Fi password reminder](https://play.google.com/store/apps/details?id=com.rusdelphi.wifipassword)
- * [Safe Notes](https://play.google.com/store/apps/details?id=software.codeplus.safenotes)
- * [Xpaper - Moto X Wallpapers](https://play.google.com/store/apps/details?id=com.dunrite.xpaper)
- * [Find My Parked Car](https://play.google.com/store/apps/details?id=com.ofirmiron.findmycarandroidwear)
- * [BoxPlay Music Player](https://play.google.com/store/apps/details?id=de.luckyworks.boxplay)
- * [Vape Tool Pro](https://play.google.com/store/apps/details?id=com.stasbar.vapetoolpro)
- * [NebelNiek Soundboard](https://play.google.com/store/apps/details?id=de.logtainment.nebelnieksoundboard)
- * [sdiwi | Win your purchase!](https://play.google.com/store/apps/details?id=com.sdiwi.app)
- * [Helal ve Sağlıklı Yaşam](https://play.google.com/store/apps/details?id=org.yasam.hsy.helalvesaglikliyasam)
- * [HipCar - Car Rental](https://play.google.com/store/apps/details?id=com.hipcar.android)
- * [Schematiskt Skolschema](https://play.google.com/store/apps/details?id=se.zinokader.schematiskt)
- * [Third Eye](https://play.google.com/store/apps/details?id=com.miragestacks.thirdeye)
- * [Crypton - Password Manager](https://play.google.com/store/apps/details?id=mindstorm.crypton)
- * [Web Video Cast](https://play.google.com/store/apps/details?id=com.instantbits.cast.webvideo)
- * [Sask. Geo-Memorial](https://play.google.com/store/apps/details?id=com.github.dstaflund.geomemorial)
- * [SchoolBox](https://play.google.com/store/apps/details?id=com.deenysoft.schoolbox)
- * [Fitness Challenge](https://play.google.com/store/apps/details?id=com.isidroid.fitchallenge)
- * [Crunch (ICE)](https://play.google.com/store/apps/details?id=com.figsandolives.ice.free)
- * [Filmy - Your Movie Guide](https://play.google.com/store/apps/details?id=tech.salroid.filmy)
- * [HEBF Optimizer ▪ Root](https://play.google.com/store/apps/details?id=com.androidvip.hebf)
- * [Wifi Captive Login](https://play.google.com/store/apps/details?id=com.anantharam.wificaptivelogin)
- * [IIFYM](https://play.google.com/store/apps/details?id=com.javierd.iifym)
- * [Ampwifi Winamp Remote](https://play.google.com/store/apps/details?id=com.blitterhead.ampwifi)
- * [AaiKya: Leave Tracker](https://play.google.com/store/apps/details?id=com.ranveeraggarwal.letrack)
- * [Angopapo - People around you](https://play.google.com/store/apps/details?id=com.msingapro.angopapofb)
- * [Hugetwit](https://play.google.com/store/apps/details?id=com.halilibo.hugetwit)
- * [Wake Me Up (Mumbai Railway)](https://play.google.com/store/apps/details?id=com.catacomblabs.wakemeup)
- * [SelfMote - Wireless Remote app](https://play.google.com/store/apps/details?id=com.dmicse.selfmote.free)
- * [Boo Music Player](https://play.google.com/store/apps/details?id=cdn.BooPlayer)
- * [BeatPrompter](https://play.google.com/store/apps/details?id=com.stevenfrew.beatprompter)
- * [Orario Treni Trenitalia](https://play.google.com/store/apps/details?id=com.jaus.albertogiunta.justintrain_oraritreni)
- * [Tipsy for Gardaland](https://play.google.com/store/apps/details?id=com.MonkeyLab.MyGardaland&hl=it)
->>>>>>> 4cfb464a
+ * [Tipsy for Gardaland](https://play.google.com/store/apps/details?id=com.MonkeyLab.MyGardaland&hl=it)